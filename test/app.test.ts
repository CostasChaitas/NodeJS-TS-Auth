--- conflicted
+++ resolved
@@ -1,13 +1,4 @@
 import * as supertest from "supertest";
-<<<<<<< HEAD
-const app = require("../src/app");
-const request = supertest(app);
-
-describe("GET /random-url", () => {
-  it("should return 404", () => {
-    return request.get("/reset")
-      .expect(404);
-=======
 import * as app from "../src/server";
 
 describe("GET /random-url", () => {
@@ -16,6 +7,5 @@
   it("should return 404", (done) => {
     request.get("/reset")
       .expect(404, done);
->>>>>>> aa750605
   });
 });