import * as supertest from "supertest";
<<<<<<< HEAD

const app = require("../src/app");
const request = supertest(app);
=======
import * as app from "../src/server";
>>>>>>> aa750605

describe("GET /api", () => {
  const request = supertest(app);

  it("should return 200 OK", () => {
    return request
      .get("/api")
      .expect(200);
  });
});<|MERGE_RESOLUTION|>--- conflicted
+++ resolved
@@ -1,11 +1,5 @@
 import * as supertest from "supertest";
-<<<<<<< HEAD
-
-const app = require("../src/app");
-const request = supertest(app);
-=======
 import * as app from "../src/server";
->>>>>>> aa750605
 
 describe("GET /api", () => {
   const request = supertest(app);
